/*
 * Licensed to the Apache Software Foundation (ASF) under one or more
 * contributor license agreements.  See the NOTICE file distributed with
 * this work for additional information regarding copyright ownership.
 * The ASF licenses this file to You under the Apache License, Version 2.0
 * (the "License"); you may not use this file except in compliance with
 * the License.  You may obtain a copy of the License at
 *
 *    http://www.apache.org/licenses/LICENSE-2.0
 *
 * Unless required by applicable law or agreed to in writing, software
 * distributed under the License is distributed on an "AS IS" BASIS,
 * WITHOUT WARRANTIES OR CONDITIONS OF ANY KIND, either express or implied.
 * See the License for the specific language governing permissions and
 * limitations under the License.
 */

import PIOBuild._

lazy val scalaSparkDepsVersion = Map(
  "2.10" -> Map(
    "1.6" -> Map(
      "akka" -> "2.3.15",
      "hadoop" -> "2.6.5",
      "json4s" -> "3.2.10"),
    "2.0" -> Map(
      "akka" -> "2.3.16",
      "hadoop" -> "2.7.3",
      "json4s" -> "3.2.11"),
    "2.1" -> Map(
      "akka" -> "2.3.16",
      "hadoop" -> "2.7.3",
      "json4s" -> "3.2.11")),
  "2.11" -> Map(
    "1.6" -> Map(
      "akka" -> "2.3.15",
      "hadoop" -> "2.6.5",
      "json4s" -> "3.2.10"),
    "2.0" -> Map(
      "akka" -> "2.4.17",
      "hadoop" -> "2.7.3",
      "json4s" -> "3.2.11"),
    "2.1" -> Map(
      "akka" -> "2.4.17",
      "hadoop" -> "2.7.3",
      "json4s" -> "3.2.11")))

name := "apache-predictionio-parent"

<<<<<<< HEAD
version in ThisBuild := "0.11.1-SNAPSHOT"
=======
version in ThisBuild := "0.11.0-incubating"
>>>>>>> e34a853d

organization in ThisBuild := "org.apache.predictionio"

scalaVersion in ThisBuild := sys.props.getOrElse("scala.version", "2.10.6")

crossScalaVersions in ThisBuild := Seq(scalaVersion.value, "2.11.8")

scalacOptions in ThisBuild ++= Seq("-deprecation", "-unchecked", "-feature")

scalacOptions in (ThisBuild, Test) ++= Seq("-Yrangepos")
fork in (ThisBuild, run) := true

javacOptions in (ThisBuild, compile) ++= Seq("-source", "1.7", "-target", "1.7",
  "-Xlint:deprecation", "-Xlint:unchecked")

// Ignore differentiation of Spark patch levels
sparkVersion in ThisBuild := sys.props.getOrElse("spark.version", (if (scalaBinaryVersion.value == "2.10") "1.6.3" else "2.1.0"))

sparkBinaryVersion in ThisBuild := binaryVersion(sparkVersion.value)

akkaVersion in ThisBuild := sys.props.getOrElse(
  "akka.version",
  scalaSparkDepsVersion(scalaBinaryVersion.value)(sparkBinaryVersion.value)("akka"))

lazy val es = sys.props.getOrElse("elasticsearch.version", "1.7.6")

elasticsearchVersion in ThisBuild := es

json4sVersion in ThisBuild := scalaSparkDepsVersion(scalaBinaryVersion.value)(sparkBinaryVersion.value)("json4s")

hadoopVersion in ThisBuild := sys.props.getOrElse(
  "hadoop.version",
  scalaSparkDepsVersion(scalaBinaryVersion.value)(sparkBinaryVersion.value)("hadoop"))

val pioBuildInfoSettings = buildInfoSettings ++ Seq(
  sourceGenerators in Compile <+= buildInfo,
  buildInfoKeys := Seq[BuildInfoKey](
    name,
    version,
    scalaVersion,
    scalaBinaryVersion,
    sbtVersion,
    sparkVersion,
    hadoopVersion),
  buildInfoPackage := "org.apache.predictionio.core")

val conf = file("conf")

val commonSettings = Seq(
  autoAPIMappings := true,
  unmanagedClasspath in Test += conf,
  unmanagedClasspath in Test += baseDirectory.value.getParentFile / s"storage/jdbc/target/scala-${scalaBinaryVersion.value}/classes")

val commonTestSettings = Seq(
  libraryDependencies ++= Seq(
    "org.postgresql"   % "postgresql"  % "9.4-1204-jdbc41" % "test",
    "org.scalikejdbc" %% "scalikejdbc" % "2.3.5" % "test"))

val dataElasticsearch1 = (project in file("storage/elasticsearch1")).
  settings(commonSettings: _*).
  enablePlugins(GenJavadocPlugin)

val dataElasticsearch = (project in file("storage/elasticsearch")).
  settings(commonSettings: _*)

val dataHbase = (project in file("storage/hbase")).
  settings(commonSettings: _*).
  enablePlugins(GenJavadocPlugin)

val dataHdfs = (project in file("storage/hdfs")).
  settings(commonSettings: _*).
  enablePlugins(GenJavadocPlugin)

val dataJdbc = (project in file("storage/jdbc")).
  settings(commonSettings: _*).
  enablePlugins(GenJavadocPlugin)

val dataLocalfs = (project in file("storage/localfs")).
  settings(commonSettings: _*).
  enablePlugins(GenJavadocPlugin)

val common = (project in file("common")).
  settings(commonSettings: _*).
  enablePlugins(GenJavadocPlugin).
  disablePlugins(sbtassembly.AssemblyPlugin)

val data = (project in file("data")).
  dependsOn(common).
  settings(commonSettings: _*).
  settings(commonTestSettings: _*).
  enablePlugins(GenJavadocPlugin).
  settings(unmanagedSourceDirectories in Compile +=
    sourceDirectory.value / s"main/spark-${majorVersion(sparkVersion.value)}").
  disablePlugins(sbtassembly.AssemblyPlugin)

val core = (project in file("core")).
  dependsOn(data).
  settings(commonSettings: _*).
  settings(commonTestSettings: _*).
  enablePlugins(GenJavadocPlugin).
  settings(pioBuildInfoSettings: _*).
  enablePlugins(SbtTwirl).
  disablePlugins(sbtassembly.AssemblyPlugin)

val tools = (project in file("tools")).
  dependsOn(core).
  dependsOn(data).
  settings(commonSettings: _*).
  settings(commonTestSettings: _*).
  enablePlugins(GenJavadocPlugin).
  enablePlugins(SbtTwirl).
  settings(publishArtifact := false)

val e2 = (project in file("e2")).
  settings(commonSettings: _*).
  enablePlugins(GenJavadocPlugin).
  disablePlugins(sbtassembly.AssemblyPlugin)

val dataEs = if (majorVersion(es) == 1) dataElasticsearch1 else dataElasticsearch

val storageSubprojects = Seq(
    dataEs,
    dataHbase,
    dataHdfs,
    dataJdbc,
    dataLocalfs)

val storage = (project in file("storage"))
  .aggregate(storageSubprojects map Project.projectToRef: _*)
  .disablePlugins(sbtassembly.AssemblyPlugin)
  .settings(publishArtifact := false)

val assembly = (project in file("assembly")).
  settings(commonSettings: _*)

val root = (project in file(".")).
  settings(commonSettings: _*).
  enablePlugins(ScalaUnidocPlugin).
  settings(
    unidocProjectFilter in (ScalaUnidoc, unidoc) := inAnyProject -- inProjects(dataElasticsearch),
    unidocProjectFilter in (JavaUnidoc, unidoc) := inAnyProject -- inProjects(dataElasticsearch),
    scalacOptions in (ScalaUnidoc, unidoc) ++= Seq(
      "-groups",
      "-skip-packages",
      Seq(
        "akka",
        "org.apache.predictionio.annotation",
        "org.apache.predictionio.authentication",
        "org.apache.predictionio.configuration",
        "org.apache.predictionio.controller.html",
        "org.apache.predictionio.controller.java",
        "org.apache.predictionio.data.api",
        "org.apache.predictionio.data.view",
        "org.apache.predictionio.tools",
        "scalikejdbc").mkString(":"),
      "-doc-title",
      "PredictionIO Scala API",
      "-doc-version",
      version.value,
      "-doc-root-content",
      "docs/scaladoc/rootdoc.txt")).
  settings(
    javacOptions in (JavaUnidoc, unidoc) := Seq(
      "-subpackages",
      "org.apache.predictionio",
      "-exclude",
      Seq(
        "org.apache.predictionio.controller.html",
        "org.apache.predictionio.data.api",
        "org.apache.predictionio.data.view",
        "org.apache.predictionio.data.webhooks.*",
        "org.apache.predictionio.workflow",
        "org.apache.predictionio.tools",
        "org.apache.hadoop").mkString(":"),
      "-windowtitle",
      "PredictionIO Javadoc " + version.value,
      "-group",
      "Java Controllers",
      Seq(
        "org.apache.predictionio.controller.java",
        "org.apache.predictionio.data.store.java").mkString(":"),
      "-group",
      "Scala Base Classes",
      Seq(
        "org.apache.predictionio.controller",
        "org.apache.predictionio.core",
        "org.apache.predictionio.data.storage",
        "org.apache.predictionio.data.storage.*",
        "org.apache.predictionio.data.store").mkString(":"),
      "-overview",
      "docs/javadoc/javadoc-overview.html",
      "-noqualifier",
      "java.lang")).
  aggregate(common, core, data, tools, e2).
  disablePlugins(sbtassembly.AssemblyPlugin)

val pioUnidoc = taskKey[Unit]("Builds PredictionIO ScalaDoc")

pioUnidoc := {
  (unidoc in Compile).value
  val log = streams.value.log
  log.info("Adding custom styling.")
  IO.append(
    crossTarget.value / "unidoc" / "lib" / "template.css",
    IO.read(baseDirectory.value / "docs" / "scaladoc" / "api-docs.css"))
  IO.append(
    crossTarget.value / "unidoc" / "lib" / "template.js",
    IO.read(baseDirectory.value / "docs" / "scaladoc" / "api-docs.js"))
}

homepage := Some(url("http://predictionio.incubator.apache.org"))

pomExtra := {
  <parent>
    <groupId>org.apache</groupId>
    <artifactId>apache</artifactId>
    <version>18</version>
  </parent>
  <scm>
    <connection>scm:git:github.com/apache/incubator-predictionio</connection>
    <developerConnection>scm:git:https://git-wip-us.apache.org/repos/asf/incubator-predictionio.git</developerConnection>
    <url>github.com/apache/incubator-predictionio</url>
  </scm>
  <developers>
    <developer>
      <id>donald</id>
      <name>Donald Szeto</name>
      <url>http://predictionio.incubator.apache.org</url>
      <email>donald@apache.org</email>
    </developer>
  </developers>
}

childrenPomExtra in ThisBuild := {
  <parent>
    <groupId>{organization.value}</groupId>
    <artifactId>{name.value}_{scalaBinaryVersion.value}</artifactId>
    <version>{version.value}</version>
  </parent>
}

concurrentRestrictions in Global := Seq(
  Tags.limit(Tags.CPU, 1),
  Tags.limit(Tags.Network, 1),
  Tags.limit(Tags.Test, 1),
  Tags.limitAll( 1 )
)

parallelExecution := false

parallelExecution in Global := false

testOptions in Test += Tests.Argument("-oDF")

printBuildInfo := {
  println(s"PIO_SCALA_VERSION=${scalaVersion.value}")
  println(s"PIO_SPARK_VERSION=${sparkVersion.value}")
  println(s"PIO_ELASTICSEARCH_VERSION=${elasticsearchVersion.value}")
  println(s"PIO_HADOOP_VERSION=${hadoopVersion.value}")
}<|MERGE_RESOLUTION|>--- conflicted
+++ resolved
@@ -47,11 +47,7 @@
 
 name := "apache-predictionio-parent"
 
-<<<<<<< HEAD
 version in ThisBuild := "0.11.1-SNAPSHOT"
-=======
-version in ThisBuild := "0.11.0-incubating"
->>>>>>> e34a853d
 
 organization in ThisBuild := "org.apache.predictionio"
 
