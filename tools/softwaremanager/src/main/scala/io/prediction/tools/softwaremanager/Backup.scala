package io.prediction.tools.softwaremanager

import io.prediction.commons._

case class BackupConfig(backupDir: String = "")

object Backup {
  val config = new Config()

  val settingsMap = Map(
    "algoInfos" -> config.getSettingsAlgoInfos,
    "algos" -> config.getSettingsAlgos,
    "apps" -> config.getSettingsApps,
    "engineInfos" -> config.getSettingsEngineInfos,
    "engines" -> config.getSettingsEngines,
    "offlineEvalMetricInfos" -> config.getSettingsOfflineEvalMetricInfos,
    "offlineEvalMetrics" -> config.getSettingsOfflineEvalMetrics,
    "offlineEvalResults" -> config.getSettingsOfflineEvalResults,
    "offlineEvals" -> config.getSettingsOfflineEvals,
    "offlineEvalSplitterInfos" -> config.getSettingsOfflineEvalSplitterInfos,
    "offlineEvalSplitters" -> config.getSettingsOfflineEvalSplitters,
    "offlineTunes" -> config.getSettingsOfflineTunes,
    "paramGenInfos" -> config.getSettingsParamGenInfos,
    "paramGens" -> config.getSettingsParamGens,
    "systemInfos" -> config.getSettingsSystemInfos,
    "users" -> config.getSettingsUsers)

  def main(args: Array[String]) {
    val parser = new scopt.OptionParser[BackupConfig]("backup") {
<<<<<<< HEAD
      head("PredictionIO Backup Utility", "0.6.7")
=======
      head("PredictionIO Backup Utility", "0.6.8")
>>>>>>> e982f428
      help("help") text ("prints this usage text")
      arg[String]("<backup directory>") action { (x, c) =>
        c.copy(backupDir = x)
      } text ("directory containing backup files")
    }

    parser.parse(args, BackupConfig()) map { backupConfig =>
      println("PredictionIO Backup Utility")
      println()

      val backupDir = backupConfig.backupDir

      val backupDirFile = new java.io.File(backupDir)
      if (!backupDirFile.exists && !backupDirFile.mkdirs) {
        println(s"Unable to create directory ${backupDir}. Aborting...")
        sys.exit(1)
      }

      settingsMap map { s =>
        val fn = s"${backupDir}/${s._1}.json"
        val fos = new java.io.FileOutputStream(fn)
        try {
          fos.write(s._2.backup())
          println(s"Backed up to ${fn}")
        } finally {
          fos.close()
        }
      }

      config.settingsDbType match {
        case "mongodb" => {
          val metadata = new settings.mongodb.MongoMetadata(config.settingsMongoDb.get)
          val fn = s"${backupDir}/metadata.json"
          val fos = new java.io.FileOutputStream(fn)
          try {
            fos.write(metadata.backup())
            println(s"Metadata backed up to ${fn}")
          } finally {
            fos.close()
          }
        }
        case _ => println(s"Unknown settings database type ${config.settingsDbType}. Skipping metadata backup.")
      }

      println()
      println("Backup completed.")
    }
  }
}<|MERGE_RESOLUTION|>--- conflicted
+++ resolved
@@ -27,11 +27,7 @@
 
   def main(args: Array[String]) {
     val parser = new scopt.OptionParser[BackupConfig]("backup") {
-<<<<<<< HEAD
-      head("PredictionIO Backup Utility", "0.6.7")
-=======
       head("PredictionIO Backup Utility", "0.6.8")
->>>>>>> e982f428
       help("help") text ("prints this usage text")
       arg[String]("<backup directory>") action { (x, c) =>
         c.copy(backupDir = x)
