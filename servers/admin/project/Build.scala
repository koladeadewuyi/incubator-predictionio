import sbt._
import Keys._
import play.Project._

object ApplicationBuild extends Build {

    val appName         = "predictionio-admin"
<<<<<<< HEAD
    val appVersion      = "0.4.3-SNAPSHOT"

    val appDependencies = Seq(
      "io.prediction" %% "predictionio-commons" % "0.4.3-SNAPSHOT",
      "io.prediction" %% "predictionio-output" % "0.4.3-SNAPSHOT",
      "com.github.nscala-time" %% "nscala-time" % "0.2.0",
      "commons-codec" % "commons-codec" % "1.8"
=======
    val appVersion      = "0.4.3"

    val appDependencies = Seq(
      "io.prediction" %% "predictionio-commons" % "0.4.3",
      "io.prediction" %% "predictionio-output" % "0.4.3",
      "com.github.nscala-time" %% "nscala-time" % "0.2.0"
>>>>>>> 9e8411d4
    )

    val main = play.Project(appName, appVersion, appDependencies).settings(
      playAssetsDirectories <+= baseDirectory / "enginebase",
      resolvers += (
        "Local Maven Repository" at "file://"+Path.userHome.absolutePath+"/.m2/repository"
      ),
      scalacOptions ++= Seq("-deprecation","-unchecked","-feature")
    )

}<|MERGE_RESOLUTION|>--- conflicted
+++ resolved
@@ -5,22 +5,13 @@
 object ApplicationBuild extends Build {
 
     val appName         = "predictionio-admin"
-<<<<<<< HEAD
-    val appVersion      = "0.4.3-SNAPSHOT"
+    val appVersion      = "0.5.0-SNAPSHOT"
 
     val appDependencies = Seq(
-      "io.prediction" %% "predictionio-commons" % "0.4.3-SNAPSHOT",
-      "io.prediction" %% "predictionio-output" % "0.4.3-SNAPSHOT",
+      "io.prediction" %% "predictionio-commons" % "0.5.0-SNAPSHOT",
+      "io.prediction" %% "predictionio-output" % "0.5.0-SNAPSHOT",
       "com.github.nscala-time" %% "nscala-time" % "0.2.0",
       "commons-codec" % "commons-codec" % "1.8"
-=======
-    val appVersion      = "0.4.3"
-
-    val appDependencies = Seq(
-      "io.prediction" %% "predictionio-commons" % "0.4.3",
-      "io.prediction" %% "predictionio-output" % "0.4.3",
-      "com.github.nscala-time" %% "nscala-time" % "0.2.0"
->>>>>>> 9e8411d4
     )
 
     val main = play.Project(appName, appVersion, appDependencies).settings(
