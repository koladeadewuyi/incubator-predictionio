--- conflicted
+++ resolved
@@ -21,19 +21,10 @@
     li.expand
       = link_to 'Classification Template', '#'
       ul
-<<<<<<< HEAD
-        li = link_to_with_active 'Quick Start', '/templates/classification/quickstart/'
-        li = link_to_with_active 'DASE Components Explained', '/templates/classification/dase/'
-        li = link_to_with_active 'Reading Custom Properties', '/templates/classification/reading-custom-properties/'
-        li = link_to_with_active 'Using Alternative Algorithm', '/templates/classification/add-algorithm/'
-=======
         li = link_to_with_active 'Quick Start', '/classification/quickstart/'
         li = link_to_with_active 'DASE Components Explained', '/classification/dase/'
         li = link_to_with_active 'Using Alternative Algorithm', '/classification/add-algorithm/'
         li = link_to_with_active 'Reading Custom Properties', '/classification/reading-custom-properties/'
-        
-        
->>>>>>> e403c3c0
     li.expand
       = link_to 'Data Collection', '#'
       ul
