--- conflicted
+++ resolved
@@ -54,7 +54,6 @@
     }.getOrElse(Seq()).toIterator
   }
 
-<<<<<<< HEAD
   def getTopNIidsAndScores(uid: String, n: Int,
     itypes: Option[Seq[String]])(implicit app: App, algo: Algo,
       offlineEval: Option[OfflineEval] = None): Seq[(String, Double)] = {
@@ -86,9 +85,6 @@
   }
 
   def insert(itemrecscore: ItemRecScore) = {
-=======
-  def insert(itemRecScore: ItemRecScore) = {
->>>>>>> 7c3ef8f5
     val id = new ObjectId
     val itemRecObj = MongoDBObject(
       "_id" -> id,
