--- conflicted
+++ resolved
@@ -1,10 +1,6 @@
 name := "PredictionIO Commons"
 
-<<<<<<< HEAD
-version := "0.4.3-SNAPSHOT"
-=======
-version := "0.4.3"
->>>>>>> 9e8411d4
+version := "0.5.0-SNAPSHOT"
 
 organization := "io.prediction"
 
