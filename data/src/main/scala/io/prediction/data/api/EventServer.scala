/** Copyright 2015 TappingStone, Inc.
  *
  * Licensed under the Apache License, Version 2.0 (the "License");
  * you may not use this file except in compliance with the License.
  * You may obtain a copy of the License at
  *
  *     http://www.apache.org/licenses/LICENSE-2.0
  *
  * Unless required by applicable law or agreed to in writing, software
  * distributed under the License is distributed on an "AS IS" BASIS,
  * WITHOUT WARRANTIES OR CONDITIONS OF ANY KIND, either express or implied.
  * See the License for the specific language governing permissions and
  * limitations under the License.
  */

package io.prediction.data.api

import akka.event.Logging
import sun.misc.BASE64Decoder

import java.util.concurrent.TimeUnit

import akka.actor._
import akka.io.IO
import akka.pattern.ask
import akka.util.Timeout
import io.prediction.data.Utils
import io.prediction.data.storage.AccessKeys
import io.prediction.data.storage.Channels
import io.prediction.data.storage.DateTimeJson4sSupport
import io.prediction.data.storage.Event
import io.prediction.data.storage.EventJson4sSupport
import io.prediction.data.storage.BatchEventsJson4sSupport
import io.prediction.data.storage.LEvents
import io.prediction.data.storage.Storage
import org.json4s.DefaultFormats
import org.json4s.Formats
import org.json4s.JObject
import org.json4s.native.JsonMethods.parse
import spray.can.Http
import spray.http.FormData
import spray.http.MediaTypes
import spray.http.StatusCodes
import spray.httpx.Json4sSupport
import spray.routing._
import spray.routing.authentication.Authentication

import scala.concurrent.ExecutionContext
import scala.concurrent.Future
import scala.util.{Try, Success, Failure}

class  EventServiceActor(
    val eventClient: LEvents,
    val accessKeysClient: AccessKeys,
    val channelsClient: Channels,
    val config: EventServerConfig) extends HttpServiceActor {

  object Json4sProtocol extends Json4sSupport {
    implicit def json4sFormats: Formats = DefaultFormats +
      new EventJson4sSupport.APISerializer +
      new BatchEventsJson4sSupport.APISerializer +
      // NOTE: don't use Json4s JodaTimeSerializers since it has issues,
      // some format not converted, or timezone not correct
      new DateTimeJson4sSupport.Serializer
  }

<<<<<<< HEAD
  val MaxNumberOfEventsPerBatchRequest = 50

  val log = Logging(context.system, this)

=======
  val logger = Logging(context.system, this)
>>>>>>> 1f769888
  // we use the enclosing ActorContext's or ActorSystem's dispatcher for our
  // Futures
  implicit def executionContext: ExecutionContext = context.dispatcher

  implicit val timeout = Timeout(5, TimeUnit.SECONDS)

  val rejectionHandler = Common.rejectionHandler

  val jsonPath = """(.+)\.json$""".r
  val formPath = """(.+)\.form$""".r

  val pluginContext = EventServerPluginContext(logger)

  private lazy val base64Decoder = new BASE64Decoder

  case class AuthData(appId: Int, channelId: Option[Int], events: Seq[String])

  /* with accessKey in query/header, return appId if succeed */
  def withAccessKey: RequestContext => Future[Authentication[AuthData]] = {
    ctx: RequestContext =>
      val accessKeyParamOpt = ctx.request.uri.query.get("accessKey")
      val channelParamOpt = ctx.request.uri.query.get("channel")
      Future {
        // with accessKey in query, return appId if succeed
        accessKeyParamOpt.map { accessKeyParam =>
          accessKeysClient.get(accessKeyParam).map { k =>
            channelParamOpt.map { ch =>
              val channelMap =
                channelsClient.getByAppid(k.appid)
                .map(c => (c.name, c.id)).toMap
              if (channelMap.contains(ch)) {
                Right(AuthData(k.appid, Some(channelMap(ch)), k.events))
              } else {
                Left(ChannelRejection(s"Invalid channel '$ch'."))
              }
            }.getOrElse{
              Right(AuthData(k.appid, None, k.events))
            }
          }.getOrElse(FailedAuth)
        }.getOrElse {
          // with accessKey in header, return appId if succeed
          ctx.request.headers.find(_.name == "Authorization").map { authHeader ⇒
            authHeader.value.split("Basic ") match {
              case Array(_, value) ⇒
                val appAccessKey =
                  new String(base64Decoder.decodeBuffer(value)).trim.split(":")(0)
                accessKeysClient.get(appAccessKey) match {
                  case Some(k) ⇒ Right(AuthData(k.appid, None))
                  case None ⇒ FailedAuth
                }

              case _ ⇒ FailedAuth
            }
          }.getOrElse(MissedAuth)
        }
      }
  }

  private val FailedAuth = Left(
    AuthenticationFailedRejection(
      AuthenticationFailedRejection.CredentialsRejected, List()
    )
  )

  private val MissedAuth = Left(
    AuthenticationFailedRejection(
      AuthenticationFailedRejection.CredentialsMissing, List()
    )
  )

  lazy val statsActorRef = actorRefFactory.actorSelection("/user/StatsActor")
  lazy val pluginsActorRef = actorRefFactory.actorSelection("/user/PluginsActor")

  val route: Route =
    pathSingleSlash {
      import Json4sProtocol._

      get {
        respondWithMediaType(MediaTypes.`application/json`) {
          complete(Map("status" -> "alive"))
        }
      }
    } ~
    path("plugins.json") {
      import Json4sProtocol._
      get {
        respondWithMediaType(MediaTypes.`application/json`) {
          complete {
            Map("plugins" -> Map(
              "inputblockers" -> pluginContext.inputBlockers.map { case (n, p) =>
                n -> Map(
                  "name" -> p.pluginName,
                  "description" -> p.pluginDescription,
                  "class" -> p.getClass.getName)
              },
              "inputsniffers" -> pluginContext.inputSniffers.map { case (n, p) =>
                n -> Map(
                  "name" -> p.pluginName,
                  "description" -> p.pluginDescription,
                  "class" -> p.getClass.getName)
              }
            ))
          }
        }
      }
    } ~
    path("plugins" / Segments) { segments =>
      get {
        handleExceptions(Common.exceptionHandler) {
          authenticate(withAccessKey) { authData =>
            respondWithMediaType(MediaTypes.`application/json`) {
              complete {
                val pluginArgs = segments.drop(2)
                val pluginType = segments(0)
                val pluginName = segments(1)
                pluginType match {
                  case EventServerPlugin.inputBlocker =>
                    pluginContext.inputBlockers(pluginName).handleREST(
                      authData.appId,
                      authData.channelId,
                      pluginArgs)
                  case EventServerPlugin.inputSniffer =>
                    pluginsActorRef ? PluginsActor.HandleREST(
                      appId = authData.appId,
                      channelId = authData.channelId,
                      pluginName = pluginName,
                      pluginArgs = pluginArgs) map {
                      _.asInstanceOf[String]
                    }
                }
              }
            }
          }
        }
      }
    } ~
    path("events" / jsonPath ) { eventId =>

      import Json4sProtocol._

      get {
        handleExceptions(Common.exceptionHandler) {
          handleRejections(rejectionHandler) {
            authenticate(withAccessKey) { authData =>
              val appId = authData.appId
              val channelId = authData.channelId
              respondWithMediaType(MediaTypes.`application/json`) {
                complete {
                  logger.debug(s"GET event ${eventId}.")
                  val data = eventClient.futureGet(eventId, appId, channelId).map { eventOpt =>
                    eventOpt.map( event =>
                      (StatusCodes.OK, event)
                    ).getOrElse(
                      (StatusCodes.NotFound, Map("message" -> "Not Found"))
                    )
                  }
                  data
                }
              }
            }
          }
        }
      } ~
      delete {
        handleExceptions(Common.exceptionHandler) {
          handleRejections(rejectionHandler) {
            authenticate(withAccessKey) { authData =>
              val appId = authData.appId
              val channelId = authData.channelId
              respondWithMediaType(MediaTypes.`application/json`) {
                complete {
                  logger.debug(s"DELETE event ${eventId}.")
                  val data = eventClient.futureDelete(eventId, appId, channelId).map { found =>
                    if (found) {
                      (StatusCodes.OK, Map("message" -> "Found"))
                    } else {
                      (StatusCodes.NotFound, Map("message" -> "Not Found"))
                    }
                  }
                  data
                }
              }
            }
          }
        }
      }
    } ~
    path("events.json") {

      import Json4sProtocol._

      post {
        handleExceptions(Common.exceptionHandler) {
          handleRejections(rejectionHandler) {
            authenticate(withAccessKey) { authData =>
              val appId = authData.appId
              val channelId = authData.channelId
              val events = authData.events
              entity(as[Event]) { event =>
                complete {
<<<<<<< HEAD
                  log.debug(s"POST events")
                  if (events.isEmpty || authData.events.contains(event.event)) {
                    pluginContext.inputBlockers.values.foreach(
                      _.process(EventInfo(
                        appId = appId,
                        channelId = channelId,
                        event = event), pluginContext))
                    val data = eventClient.futureInsert(event, appId, channelId).map { id =>
                      pluginsActorRef ! EventInfo(
                        appId = appId,
                        channelId = channelId,
                        event = event)
                      val result = (StatusCodes.Created, Map("eventId" -> s"${id}"))
                      if (config.stats) {
                        statsActorRef ! Bookkeeping(appId, result._1, event)
                      }
                      result
=======
                  logger.debug(s"POST events")
                  pluginContext.inputBlockers.values.foreach(
                    _.process(EventInfo(
                      appId = appId,
                      channelId = channelId,
                      event = event), pluginContext))
                  val data = eventClient.futureInsert(event, appId, channelId).map { id =>
                    pluginsActorRef ! EventInfo(
                      appId = appId,
                      channelId = channelId,
                      event = event)
                    val result = (StatusCodes.Created, Map("eventId" -> s"${id}"))
                    if (config.stats) {
                      statsActorRef ! Bookkeeping(appId, result._1, event)
>>>>>>> 1f769888
                    }
                    data
                  } else {
                    (StatusCodes.Forbidden,
                      Map("message" -> s"${event.event} events are not allowed"))
                  }
                }
              }
            }
          }
        }
      } ~
      get {
        handleExceptions(Common.exceptionHandler) {
          handleRejections(rejectionHandler) {
            authenticate(withAccessKey) { authData =>
              val appId = authData.appId
              val channelId = authData.channelId
              parameters(
                'startTime.as[Option[String]],
                'untilTime.as[Option[String]],
                'entityType.as[Option[String]],
                'entityId.as[Option[String]],
                'event.as[Option[String]],
                'targetEntityType.as[Option[String]],
                'targetEntityId.as[Option[String]],
                'limit.as[Option[Int]],
                'reversed.as[Option[Boolean]]) {
                (startTimeStr, untilTimeStr, entityType, entityId,
                  eventName,  // only support one event name
                  targetEntityType, targetEntityId,
                  limit, reversed) =>
                respondWithMediaType(MediaTypes.`application/json`) {
                  complete {
                    logger.debug(
                      s"GET events of appId=${appId} " +
                      s"st=${startTimeStr} ut=${untilTimeStr} " +
                      s"et=${entityType} eid=${entityId} " +
                      s"li=${limit} rev=${reversed} ")

                    require(!((reversed == Some(true))
                      && (entityType.isEmpty || entityId.isEmpty)),
                      "the parameter reversed can only be used with" +
                      " both entityType and entityId specified.")

                    val parseTime = Future {
                      val startTime = startTimeStr.map(Utils.stringToDateTime(_))
                      val untilTime = untilTimeStr.map(Utils.stringToDateTime(_))
                      (startTime, untilTime)
                    }


                    parseTime.flatMap { case (startTime, untilTime) =>
                      val data = eventClient.futureFind(
                        appId = appId,
                        channelId = channelId,
                        startTime = startTime,
                        untilTime = untilTime,
                        entityType = entityType,
                        entityId = entityId,
                        eventNames = eventName.map(List(_)),
                        targetEntityType = targetEntityType.map(Some(_)),
                        targetEntityId = targetEntityId.map(Some(_)),
                        limit = limit.orElse(Some(20)),
                        reversed = reversed)
                        .map { eventIter =>
                          if (eventIter.hasNext) {
                            (StatusCodes.OK, eventIter.toArray)
                          } else {
                            (StatusCodes.NotFound,
                              Map("message" -> "Not Found"))
                          }
                        }
                      data
                    }.recover {
                      case e: Exception =>
                        (StatusCodes.BadRequest, Map("message" -> s"${e}"))
                    }
                  }
                }
              }
            }
          }
        }
      }
    } ~
    path("batch" / "events.json") {

      import Json4sProtocol._

      post {
        handleExceptions(Common.exceptionHandler) {
          handleRejections(rejectionHandler) {
            authenticate(withAccessKey) { authData =>
              val appId = authData.appId
              val channelId = authData.channelId
              val allowedEvents = authData.events
              val handleEvent: PartialFunction[Try[Event], Future[Map[String, Any]]] = {
                case Success(event) => {
                  if (allowedEvents.isEmpty || allowedEvents.contains(event.event)) {
                    pluginContext.inputBlockers.values.foreach(
                      _.process(EventInfo(
                        appId = appId,
                        channelId = channelId,
                        event = event), pluginContext))
                    val data = eventClient.futureInsert(event, appId, channelId).map { id =>
                      pluginsActorRef ! EventInfo(
                        appId = appId,
                        channelId = channelId,
                        event = event)
                      val status = StatusCodes.Created
                      val result = Map(
                        "status" -> status.intValue,
                        "eventId" -> s"${id}")
                      if (config.stats) {
                        statsActorRef ! Bookkeeping(appId, status, event)
                      }
                      result
                    }.recover { case exception =>
                      Map(
                        "status" -> StatusCodes.InternalServerError.intValue,
                        "message" -> s"${exception.getMessage()}")
                    }
                    data
                  } else {
                    Future.successful(Map(
                      "status" -> StatusCodes.Forbidden.intValue,
                      "message" -> s"${event.event} events are not allowed"))
                  }
                }
                case Failure(exception) => {
                  Future.successful(Map(
                    "status" -> StatusCodes.BadRequest.intValue,
                    "message" -> s"${exception.getMessage()}"))
                }
              }

              entity(as[Seq[Try[Event]]]) { events =>
                complete {
                  if (events.length <= MaxNumberOfEventsPerBatchRequest) {
                    Future.traverse(events)(handleEvent)
                  } else {
                    (StatusCodes.BadRequest,
                      Map("message" -> (s"Batch request must have less than or equal to " +
                        s"${MaxNumberOfEventsPerBatchRequest} events")))
                  }
                }
              }
            }
          }
        }
      }
    } ~
    path("stats.json") {

      import Json4sProtocol._

      get {
        handleExceptions(Common.exceptionHandler) {
          handleRejections(rejectionHandler) {
            authenticate(withAccessKey) { authData =>
              val appId = authData.appId
              respondWithMediaType(MediaTypes.`application/json`) {
                if (config.stats) {
                  complete {
                    statsActorRef ? GetStats(appId) map {
                      _.asInstanceOf[Map[String, StatsSnapshot]]
                    }
                  }
                } else {
                  complete(
                    StatusCodes.NotFound,
                    parse("""{"message": "To see stats, launch Event Server """ +
                      """with --stats argument."}"""))
                }
              }
            }
          }
        }
      }  // stats.json get
    } ~
    path("webhooks" / jsonPath ) { web =>
      import Json4sProtocol._

      post {
        handleExceptions(Common.exceptionHandler) {
          handleRejections(rejectionHandler) {
            authenticate(withAccessKey) { authData =>
              val appId = authData.appId
              val channelId = authData.channelId
              respondWithMediaType(MediaTypes.`application/json`) {
                entity(as[JObject]) { jObj =>
                  complete {
                    Webhooks.postJson(
                      appId = appId,
                      channelId = channelId,
                      web = web,
                      data = jObj,
                      eventClient = eventClient,
                      log = logger,
                      stats = config.stats,
                      statsActorRef = statsActorRef)
                  }
                }
              }
            }
          }
        }
      } ~
      get {
        handleExceptions(Common.exceptionHandler) {
          handleRejections(rejectionHandler) {
            authenticate(withAccessKey) { authData =>
              val appId = authData.appId
              val channelId = authData.channelId
              respondWithMediaType(MediaTypes.`application/json`) {
                complete {
                  Webhooks.getJson(
                    appId = appId,
                    channelId = channelId,
                    web = web,
                    log = logger)
                }
              }
            }
          }
        }
      }
    } ~
    path("webhooks" / formPath ) { web =>
      post {
        handleExceptions(Common.exceptionHandler) {
          handleRejections(rejectionHandler) {
            authenticate(withAccessKey) { authData =>
              val appId = authData.appId
              val channelId = authData.channelId
              respondWithMediaType(MediaTypes.`application/json`) {
                entity(as[FormData]){ formData =>
                  // logger.debug(formData.toString)
                  complete {
                    // respond with JSON
                    import Json4sProtocol._

                    Webhooks.postForm(
                      appId = appId,
                      channelId = channelId,
                      web = web,
                      data = formData,
                      eventClient = eventClient,
                      log = logger,
                      stats = config.stats,
                      statsActorRef = statsActorRef)
                  }
                }
              }
            }
          }
        }
      } ~
      get {
        handleExceptions(Common.exceptionHandler) {
          handleRejections(rejectionHandler) {
            authenticate(withAccessKey) { authData =>
              val appId = authData.appId
              val channelId = authData.channelId
              respondWithMediaType(MediaTypes.`application/json`) {
                complete {
                  // respond with JSON
                  import Json4sProtocol._

                  Webhooks.getForm(
                    appId = appId,
                    channelId = channelId,
                    web = web,
                    log = logger)
                }
              }
            }
          }
        }
      }

    }

  def receive: Actor.Receive = runRoute(route)
}



/* message */
case class StartServer(host: String, port: Int)

class EventServerActor(
    val eventClient: LEvents,
    val accessKeysClient: AccessKeys,
    val channelsClient: Channels,
    val config: EventServerConfig) extends Actor with ActorLogging {
  val child = context.actorOf(
    Props(classOf[EventServiceActor],
      eventClient,
      accessKeysClient,
      channelsClient,
      config),
    "EventServiceActor")
  implicit val system = context.system

  def receive: Actor.Receive = {
    case StartServer(host, portNum) => {
      IO(Http) ! Http.Bind(child, interface = host, port = portNum)
    }
    case m: Http.Bound => log.info("Bound received. EventServer is ready.")
    case m: Http.CommandFailed => log.error("Command failed.")
    case _ => log.error("Unknown message.")
  }
}

case class EventServerConfig(
  ip: String = "localhost",
  port: Int = 7070,
  plugins: String = "plugins",
  stats: Boolean = false)

object EventServer {
  def createEventServer(config: EventServerConfig): Unit = {
    implicit val system = ActorSystem("EventServerSystem")

    val eventClient = Storage.getLEvents()
    val accessKeysClient = Storage.getMetaDataAccessKeys()
    val channelsClient = Storage.getMetaDataChannels()

    val serverActor = system.actorOf(
      Props(
        classOf[EventServerActor],
        eventClient,
        accessKeysClient,
        channelsClient,
        config),
      "EventServerActor"
    )
    if (config.stats) system.actorOf(Props[StatsActor], "StatsActor")
    system.actorOf(Props[PluginsActor], "PluginsActor")
    serverActor ! StartServer(config.ip, config.port)
    system.awaitTermination()
  }
}

object Run {
  def main(args: Array[String]) {
    EventServer.createEventServer(EventServerConfig(
      ip = "0.0.0.0",
      port = 7070))
  }
}<|MERGE_RESOLUTION|>--- conflicted
+++ resolved
@@ -64,14 +64,11 @@
       new DateTimeJson4sSupport.Serializer
   }
 
-<<<<<<< HEAD
+
   val MaxNumberOfEventsPerBatchRequest = 50
 
-  val log = Logging(context.system, this)
-
-=======
   val logger = Logging(context.system, this)
->>>>>>> 1f769888
+
   // we use the enclosing ActorContext's or ActorSystem's dispatcher for our
   // Futures
   implicit def executionContext: ExecutionContext = context.dispatcher
@@ -272,8 +269,6 @@
               val events = authData.events
               entity(as[Event]) { event =>
                 complete {
-<<<<<<< HEAD
-                  log.debug(s"POST events")
                   if (events.isEmpty || authData.events.contains(event.event)) {
                     pluginContext.inputBlockers.values.foreach(
                       _.process(EventInfo(
@@ -290,22 +285,6 @@
                         statsActorRef ! Bookkeeping(appId, result._1, event)
                       }
                       result
-=======
-                  logger.debug(s"POST events")
-                  pluginContext.inputBlockers.values.foreach(
-                    _.process(EventInfo(
-                      appId = appId,
-                      channelId = channelId,
-                      event = event), pluginContext))
-                  val data = eventClient.futureInsert(event, appId, channelId).map { id =>
-                    pluginsActorRef ! EventInfo(
-                      appId = appId,
-                      channelId = channelId,
-                      event = event)
-                    val result = (StatusCodes.Created, Map("eventId" -> s"${id}"))
-                    if (config.stats) {
-                      statsActorRef ! Bookkeeping(appId, result._1, event)
->>>>>>> 1f769888
                     }
                     data
                   } else {
